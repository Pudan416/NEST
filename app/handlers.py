import os
from aiogram import Router, F, BaseMiddleware
from aiogram.types import Message, BufferedInputFile, CallbackQuery
from aiogram.types import InlineKeyboardMarkup, InlineKeyboardButton
from aiogram.filters import CommandStart, Command
from app.generators import (
    deepseek_location_info,
    yandex_speechkit_tts,
    translate_to_english,
    get_http_client,
)
from app.google_maps import get_nearby_places, get_detailed_address
from typing import Dict, Any, Callable, Awaitable
from geopy.distance import geodesic
import asyncio
from app import logger
from app.texts import MESSAGES

router = Router()

# Store user data
user_data = {}
# Store active DeepSeek requests to prevent duplicates
active_deepseek_requests = {}


class DatabaseMiddleware(BaseMiddleware):
    async def __call__(
        self,
        handler: Callable[[Message, Dict[str, Any]], Awaitable[Any]],
        event: Message,
        data: Dict[str, Any],
    ) -> Any:
        return await handler(event, data)


router.message.middleware(DatabaseMiddleware())


@router.message(CommandStart())
async def handle_start_command(message: Message, db=None):
    try:
        user_id = message.from_user.id
        username = message.from_user.username
        first_name = message.from_user.first_name
        last_name = message.from_user.last_name

        logger.info(f"Received '/start' command from user: {user_id}")

        if db:
            db.add_or_update_user(user_id, username, first_name, last_name)

<<<<<<< HEAD
        await message.answer(MESSAGES['start'])
=======
        await message.answer(
            "🐦 Coo-coo-COOOO! Nesty is here! \n\n"
            "Welcome to NEST - Navigate, Explore, See, Travel!\n"
            "I've fluttered over every inch of this city. You might've spotted me perched overhead! \n\n"
            "📍 Drop your location and I'll find the best nearby spots worth your attention!\n\n"
            "Let's spread our wings and explore together!"
        )
>>>>>>> 4584f31a
    except Exception as e:
        logger.error(f"Error in '/start' command handler: {e}", exc_info=True)
        await message.answer(MESSAGES['error'])


@router.message(F.location)
async def handle_location(message: Message, db=None):
    try:
        user_id = message.from_user.id
        latitude, longitude = message.location.latitude, message.location.longitude
        logger.info(f"Received location from user {user_id}: {latitude}, {longitude}")

        if db:
            db.add_or_update_user(
                user_id,
                message.from_user.username,
                message.from_user.first_name,
                message.from_user.last_name,
            )

        status_message = await message.answer(MESSAGES['scouting'])

        http_client = await get_http_client()

        tasks = [
            get_detailed_address(latitude, longitude, http_client),
            get_nearby_places(latitude, longitude, radius=1000, http_client=http_client),
        ]

        results = await asyncio.gather(*tasks)
        address_result, places = results[0], results[1]

        address, address_data = address_result
        address_parts = address_data.get("address", {})
        street = address.split(",")[0] if "," in address else "Unknown Street"
        city = address_parts.get("city", "Unknown City")

        translation_tasks = [translate_to_english(street), translate_to_english(city)]

        wider_search_task = None
        if len(places) < 5:
            await status_message.edit_text(MESSAGES['searching_wider'])
            wider_search_task = asyncio.create_task(
                get_nearby_places(latitude, longitude, radius=5000, http_client=http_client)
            )

        english_street, english_city = await asyncio.gather(*translation_tasks)

        valid_places = []
        for place in places:
            if "unknown" in place["title"].lower():
                continue

            place["distance"] = geodesic(
                (latitude, longitude),
                (place["position"]["lat"], place["position"]["lng"]),
            ).meters
            valid_places.append(place)

        if wider_search_task:
            done, pending = await asyncio.wait([wider_search_task], timeout=3)

            if done:
                wider_places = wider_search_task.result()
                for place in wider_places:
                    if "unknown" in place["title"].lower():
                        continue
                    if not any(p["id"] == place["id"] for p in valid_places):
                        place["distance"] = geodesic(
                            (latitude, longitude),
                            (place["position"]["lat"], place["position"]["lng"]),
                        ).meters
                        valid_places.append(place)
            else:
                wider_search_task.cancel()
                try:
                    await wider_search_task
                except asyncio.CancelledError:
                    pass

        if len(valid_places) < 2:
            await status_message.edit_text(MESSAGES['searching_farthest'])
            try:
                widest_places = await asyncio.wait_for(
                    get_nearby_places(latitude, longitude, radius=10000, http_client=http_client),
                    timeout=4,
                )

                for place in widest_places:
                    if "unknown" in place["title"].lower():
                        continue
                    if not any(p["id"] == place["id"] for p in valid_places):
                        place["distance"] = geodesic(
                            (latitude, longitude),
                            (place["position"]["lat"], place["position"]["lng"]),
                        ).meters
                        valid_places.append(place)
            except asyncio.TimeoutError:
                pass

        if not valid_places:
            await status_message.edit_text(MESSAGES['no_places'])
            return

        valid_places.sort(key=lambda x: x["distance"])
        closest_places = valid_places[:5] if len(valid_places) >= 5 else valid_places

        user_data[user_id] = {
            "places": closest_places,
            "current_index": 0,
            "latitude": latitude,
            "longitude": longitude,
            "street": english_street,
            "city": english_city,
            "db": db,
            "last_message": None,
        }

        places_count_message = MESSAGES['places_found'].format(count=len(closest_places))
        await status_message.edit_text(places_count_message)

        await show_place(message, user_id, 0)

    except Exception as e:
        logger.error(f"Error in location handler: {e}", exc_info=True)
        await message.answer(MESSAGES['try_again'])


async def show_place(message, user_id, place_index):
    try:
        if user_id not in user_data:
            await message.answer(MESSAGES['lost_track'])
            return

        data = user_data[user_id]
        places = data["places"]

        if place_index < 0 or place_index >= len(places):
            place_index = 0

        data["current_index"] = place_index
        place = places[place_index]
        place_name = place.get("title", "Unknown Place")
        place_lat = place["position"]["lat"]
        place_lng = place["position"]["lng"]

        needs_processing = (
            not "original_title" in place
            or place["address"].get("label") == "Address will be fetched"
            or "title" in place and place["title"] == place.get("original_title")
        )

        if needs_processing:
            processing_message = await message.answer(MESSAGES['reading_signs'])

            detailed_address, _ = await get_detailed_address(place_lat, place_lng)

            if not "original_title" in place:
                place["original_title"] = place["title"]
            place["original_address"] = detailed_address

            translation_tasks = [
                translate_to_english(place["original_title"]),
                translate_to_english(detailed_address),
            ]

            english_name, english_address = await asyncio.gather(*translation_tasks)

            place["title"] = english_name
            place["address"] = {"label": english_address}
            place_name = english_name

            try:
                await processing_message.delete()
            except Exception:
                pass

        place_name = place["title"]
        original_name = place.get("original_title", place_name)
        place_address = place["address"]["label"]
        distance_km = place["distance"] / 1000
        place_type = place.get("type", "point of interest")
        google_maps_url = f"https://www.google.com/maps/search/?api=1&query={place_lat},{place_lng}"

        next_text = MESSAGES['next_location'] if place_index < len(places) - 1 else MESSAGES['back_to_first']
        
        keyboard = InlineKeyboardMarkup(
            inline_keyboard=[
                [
                    InlineKeyboardButton(
                        text=MESSAGES['tell_more_btn'], callback_data=f"more_{place_index}"
                    ),
                    InlineKeyboardButton(
                        text=MESSAGES['show_maps_btn'], url=google_maps_url
                    ),
                ],
                [
                    InlineKeyboardButton(
                        text=next_text,
                        callback_data=f"next_{(place_index + 1) % len(places)}",
                    )
                ],
            ]
        )

        if data.get("db") and not place.get("logged", False):
            db = data["db"]
            db.log_search(
                user_id, place_name, place_type, place_lat, place_lng, data["city"]
            )
            place["logged"] = True

        message_text = f"<b>{place_name.upper()}</b> ({place_index + 1}/{len(places)})"

        if original_name != place_name:
            message_text += f" (<i>{original_name}</i>)"

        message_text += f"\n📍 <b>Address:</b> <code>{place_address}</code>\n"
        message_text += f"🚶 <b>Distance:</b> {distance_km:.1f} km\n"
        message_text += f"🏷️ <b>Type:</b> {place_type}"

        place_url = place.get("contacts", [])
        if place_url:
            place_url = place_url[0].get("www", "url_not_found")
            if isinstance(place_url, list) and place_url:
                place_url = place_url[0].get("value", "url_not_found")

            if place_url != "url_not_found":
                message_text += f"\n🌐 <b>Website:</b> {place_url}"

        if "last_message" in data and data["last_message"]:
            try:
                await data["last_message"].edit_text(
                    message_text, 
                    parse_mode="HTML", 
                    reply_markup=keyboard
                )
            except Exception as edit_error:
                logger.error(f"Error editing message: {edit_error}")
                sent_message = await message.answer(
                    message_text, 
                    parse_mode="HTML", 
                    reply_markup=keyboard
                )
                data["last_message"] = sent_message
        else:
            sent_message = await message.answer(
                message_text, 
                parse_mode="HTML", 
                reply_markup=keyboard
            )
            data["last_message"] = sent_message

    except Exception as e:
        logger.error(f"Error in show_place: {e}", exc_info=True)
        await message.answer(MESSAGES['error_showing_place'])


@router.callback_query(F.data.startswith("next_"))
async def handle_next_location(callback: CallbackQuery):
    try:
        await callback.answer()
        user_id = callback.from_user.id
        _, index = callback.data.split("_")
        index = int(index)

        if user_id not in user_data:
            await callback.message.answer(MESSAGES['lost_track'])
            return

        await show_place(callback.message, user_id, index)

    except Exception as e:
        logger.error(f"Error in next location handler: {e}", exc_info=True)
        await callback.message.answer(MESSAGES['error_next_place'])


@router.callback_query(F.data.startswith("more_"))
async def handle_tell_more(callback: CallbackQuery):
    request_key = None
    place_name = None
    history = None

    try:
        user_id = callback.from_user.id
        _, index = callback.data.split("_")
        index = int(index)

        if user_id not in user_data:
            await callback.answer(MESSAGES['lost_track_alert'], show_alert=True)
            return

        request_key = f"{user_id}_{index}"

        if request_key in active_deepseek_requests:
            if active_deepseek_requests[request_key]["active"]:
                await callback.answer(MESSAGES['request_in_progress'], show_alert=True)
                return

            last_request_time = active_deepseek_requests[request_key]["timestamp"]
            current_time = asyncio.get_event_loop().time()

            if current_time - last_request_time < 300:
                remaining = int(300 - (current_time - last_request_time))
                await callback.answer(
                    MESSAGES['cooldown'].format(seconds=remaining), show_alert=True
                )
                return

        await callback.answer(MESSAGES['gathering_thoughts'])

        data = user_data[user_id]
        place = data["places"][index]

        active_deepseek_requests[request_key] = {
            "active": True,
            "timestamp": asyncio.get_event_loop().time(),
        }

        current_message = callback.message
        new_keyboard = InlineKeyboardMarkup(
            inline_keyboard=[
                [
                    InlineKeyboardButton(
                        text=MESSAGES['tell_more_btn'], callback_data=f"more_{index}"
                    ),
                ]
            ]
        )
        try:
            await current_message.edit_reply_markup(reply_markup=new_keyboard)
        except Exception as e:
            logger.error(f"Error removing 'Next location' button: {e}")

        if (
            not "title" in place
            or place["title"] == place.get("original_title")
            or place["address"].get("label") == "Address will be fetched"
        ):
            status_msg = await callback.message.answer(MESSAGES['checking_details'])
            place_lat = place["position"]["lat"]
            place_lng = place["position"]["lng"]
            detailed_address, _ = await get_detailed_address(place_lat, place_lng)

            if not "original_title" in place:
                place["original_title"] = place["title"]
            place["original_address"] = detailed_address

            translation_tasks = [
                translate_to_english(place["original_title"]),
                translate_to_english(detailed_address),
            ]

            english_name, english_address = await asyncio.gather(*translation_tasks)
            place["title"] = english_name
            place["address"] = {"label": english_address}

            try:
                await status_msg.delete()
            except Exception:
                pass

        place_name = place["title"]
        original_name = place.get("original_title", place_name)
        place_address = place["address"]["label"]

        if "history" in place and place["history"]:
            history = place["history"]
            history_msg = await callback.message.answer(MESSAGES['remembered_place'])
        else:
            history_msg = await callback.message.answer(MESSAGES['digging_memories'])
            history = await deepseek_location_info(
                data["city"], data["street"], place_name, place_address, original_name
            )
            place["history"] = history

        history_message = MESSAGES['about_place'].format(place_name=place_name, history=history)
        await callback.message.answer(history_message, parse_mode="HTML")

        try:
            await history_msg.delete()
        except Exception:
            pass

        if not "audio_sent" in place or not place["audio_sent"]:
            audio_bytes = await yandex_speechkit_tts(history)

            if audio_bytes:
                if len(audio_bytes) > 50 * 1024 * 1024:
                    await callback.message.answer(MESSAGES['audio_too_large'])
                else:
                    for attempt in range(3):
                        try:
                            audio_file = BufferedInputFile(
                                audio_bytes, filename="voice_message.mp3"
                            )
                            await callback.message.answer_voice(voice=audio_file)
                            place["audio_sent"] = True
                            break
                        except Exception as e:
                            if attempt == 2:
                                logger.error(f"Failed to send audio after 3 attempts: {e}")
                                await callback.message.answer(MESSAGES['voice_tired'])
                            await asyncio.sleep(2)

        active_deepseek_requests[request_key]["active"] = False

    except Exception as e:
        if request_key:
            active_deepseek_requests[request_key] = {
                "active": False,
                "timestamp": asyncio.get_event_loop().time(),
            }

        logger.error(f"Error in tell more handler: {e}", exc_info=True)
        await callback.message.answer(MESSAGES['forgot_to_say'])

        if place_name and history:
            history_message = MESSAGES['about_place'].format(place_name=place_name, history=history)
            await callback.message.answer(history_message, parse_mode="HTML")

            audio_bytes = await yandex_speechkit_tts(history)

            if audio_bytes:
                if len(audio_bytes) > 50 * 1024 * 1024:
                    await callback.message.answer(MESSAGES['audio_too_large'])
                else:
                    for attempt in range(3):
                        try:
                            audio_file = BufferedInputFile(
                                audio_bytes, filename="voice_message.mp3"
                            )
                            await callback.message.answer_voice(voice=audio_file)
                            break
                        except Exception as e:
                            if attempt == 2:
                                logger.error(f"Failed to send audio after 3 attempts: {e}")
                                await callback.message.answer(MESSAGES['voice_tired'])
                            await asyncio.sleep(2)


@router.message()
async def handle_unknown(message: Message, db=None):
    try:
        user_id = message.from_user.id

        if db:
            db.add_or_update_user(
                user_id,
                message.from_user.username,
                message.from_user.first_name,
                message.from_user.last_name,
            )

        await message.answer(MESSAGES['need_location'])
    except Exception as e:
        logger.error(f"Error in unknown message handler: {e}", exc_info=True)
        await message.answer(MESSAGES['error'])<|MERGE_RESOLUTION|>--- conflicted
+++ resolved
@@ -50,17 +50,8 @@
         if db:
             db.add_or_update_user(user_id, username, first_name, last_name)
 
-<<<<<<< HEAD
+
         await message.answer(MESSAGES['start'])
-=======
-        await message.answer(
-            "🐦 Coo-coo-COOOO! Nesty is here! \n\n"
-            "Welcome to NEST - Navigate, Explore, See, Travel!\n"
-            "I've fluttered over every inch of this city. You might've spotted me perched overhead! \n\n"
-            "📍 Drop your location and I'll find the best nearby spots worth your attention!\n\n"
-            "Let's spread our wings and explore together!"
-        )
->>>>>>> 4584f31a
     except Exception as e:
         logger.error(f"Error in '/start' command handler: {e}", exc_info=True)
         await message.answer(MESSAGES['error'])
